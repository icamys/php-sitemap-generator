--- conflicted
+++ resolved
@@ -28,13 +28,8 @@
     "psr-4": {"Icamys\\SitemapGenerator\\": "src/"}
   },
   "require-dev": {
-<<<<<<< HEAD
-    "phpunit/phpunit": "^9.5.19",
-    "php-mock/php-mock-phpunit": "^2.6.0",
+    "phpunit/phpunit": "^9.6.10",
+    "php-mock/php-mock-phpunit": "^2.7.2",
     "vimeo/psalm": "^5.7"
-=======
-    "phpunit/phpunit": "^9.6.10",
-    "php-mock/php-mock-phpunit": "^2.7.2"
->>>>>>> 059715b7
   }
 }